--- conflicted
+++ resolved
@@ -1359,13 +1359,10 @@
 
 # Import subcommand groups
 from voice_mode.cli_commands import exchanges as exchanges_cmd
-<<<<<<< HEAD
 from voice_mode.cli_commands import transcribe as transcribe_cmd
 from voice_mode.cli_commands import pronounce_commands
 from voice_mode.cli_commands import claude
-=======
 from voice_mode.cli_commands import hook as hook_cmd
->>>>>>> 8666a4d0
 
 # Add subcommands to legacy CLI
 cli.add_command(exchanges_cmd.exchanges)
